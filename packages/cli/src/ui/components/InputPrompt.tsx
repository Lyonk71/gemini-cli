--- conflicted
+++ resolved
@@ -123,13 +123,9 @@
   const escPressCount = useRef(0);
   const [showEscapePrompt, setShowEscapePrompt] = useState(false);
   const escapeTimerRef = useRef<NodeJS.Timeout | null>(null);
-<<<<<<< HEAD
-  const recentPasteTime = useRef<number | null>(null);
-=======
   const [recentUnsafePasteTime, setRecentUnsafePasteTime] = useState<
     number | null
   >(null);
->>>>>>> 1202dced
   const pasteTimeoutRef = useRef<NodeJS.Timeout | null>(null);
 
   const [dirs, setDirs] = useState<readonly string[]>(
@@ -372,20 +368,6 @@
 
       if (key.paste) {
         // Record paste time to prevent accidental auto-submission
-<<<<<<< HEAD
-        recentPasteTime.current = Date.now();
-
-        // Clear any existing paste timeout
-        if (pasteTimeoutRef.current) {
-          clearTimeout(pasteTimeoutRef.current);
-        }
-
-        // Clear the paste protection after a safe delay
-        pasteTimeoutRef.current = setTimeout(() => {
-          recentPasteTime.current = null;
-          pasteTimeoutRef.current = null;
-        }, 500);
-=======
         if (!isTerminalPasteTrusted(kittyProtocol.supported)) {
           setRecentUnsafePasteTime(Date.now());
 
@@ -393,7 +375,6 @@
           if (pasteTimeoutRef.current) {
             clearTimeout(pasteTimeoutRef.current);
           }
->>>>>>> 1202dced
 
           // Clear the paste protection after a very short delay to prevent
           // false positives.
@@ -689,10 +670,6 @@
       if (keyMatchers[Command.SUBMIT](key)) {
         if (buffer.text.trim()) {
           // Check if a paste operation occurred recently to prevent accidental auto-submission
-<<<<<<< HEAD
-          if (recentPasteTime.current !== null) {
-            // Paste occurred recently, ignore this submit to prevent auto-execution
-=======
           if (recentUnsafePasteTime !== null) {
             // Paste occurred recently in a terminal where we don't trust pastes
             // to be reported correctly so assume this paste was really a
@@ -701,7 +678,6 @@
             // get some feedback that their keypress was handled rather than
             // wondering why it was completey ignored.
             buffer.newline();
->>>>>>> 1202dced
             return;
           }
 
@@ -804,10 +780,7 @@
       reverseSearchActive,
       textBeforeReverseSearch,
       cursorPosition,
-<<<<<<< HEAD
-=======
       recentUnsafePasteTime,
->>>>>>> 1202dced
       commandSearchActive,
       commandSearchCompletion,
       kittyProtocol.supported,
